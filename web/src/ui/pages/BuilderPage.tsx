--- conflicted
+++ resolved
@@ -76,7 +76,9 @@
         <StatusDot s={data.status} />
       </div>
       {data.statusText && (
-        <div className="mt-1 text-xs text-slate-300" title={data.statusText}>{data.statusText}</div>
+        <div className="mt-1 text-xs text-slate-300" title={data.statusText}>
+          {data.statusText}
+        </div>
       )}
       {data?.config?.summary && (
         <div
@@ -126,26 +128,14 @@
     }
   }, [selection?.id])
 
-<<<<<<< HEAD
   const updateData = useCallback((patch: any) => {
     setCfg((prev: any) => {
       const next = { ...prev, ...patch }
-      onUpdate((p) => ({ ...p, config: next, status: 'configured', statusText: '' }))
+      // configuring a node clears any stale status text
+      onUpdate(p => ({ ...p, config: next, status: 'configured', statusText: '' }))
       return next
     })
   }, [onUpdate])
-=======
-  const updateData = useCallback(
-    (patch: any) => {
-      setCfg((prev: any) => {
-        const next = { ...prev, ...patch }
-        onUpdate(p => ({ ...p, config: next, status: 'configured' }))
-        return next
-      })
-    },
-    [onUpdate]
-  )
->>>>>>> 8b2013c4
 
   if (!selection) {
     return (
@@ -158,7 +148,9 @@
     <div className="flex h-full flex-col">
       <div className="border-b border-slate-700 p-3">
         <div className="text-sm font-semibold text-slate-100">{d.title}</div>
-        <div className="mt-1 text-xs text-slate-400">Status: {d.status}{d.statusText ? ` - ${d.statusText}` : ''}</div>
+        <div className="mt-1 text-xs text-slate-400">
+          Status: {d.status}{d.statusText ? ` - ${d.statusText}` : ''}
+        </div>
       </div>
       <div className="flex-1 overflow-auto p-3">
         {d.kind === 'target-discovery' && (
@@ -284,9 +276,7 @@
 }
 
 export default function BuilderPage() {
-  const [nodes, setNodes, onNodesChange] = useNodesState<Node<NodeData>>(
-    []
-  )
+  const [nodes, setNodes, onNodesChange] = useNodesState<Node<NodeData>>([])
   const [edges, setEdges, onEdgesChange] = useEdgesState<Edge>([])
   const [selection, setSelection] = useState<Node<NodeData> | null>(null)
   const [progress, setProgress] = useState({ total: 0, completed: 0 })
@@ -298,26 +288,6 @@
     [setEdges]
   )
 
-<<<<<<< HEAD
-  const addNode = useCallback((kind: NodeKind) => {
-    const id = `n${idRef.current++}`
-    const title = kind === 'data-source' ? 'Data Source'
-      : kind === 'target-discovery' ? 'Target Discovery'
-      : kind === 'pathfinding' ? 'Pathfinding'
-      : kind === 'feature-engineering' ? 'Feature Engineering'
-      : 'Output'
-    const n: Node<NodeData> = {
-      id,
-      type: 'default',
-      position: { x: 140 + nodes.length * 50, y: 100 + nodes.length * 20 },
-      data: { kind, title, status: 'idle', statusText: '', config: {} },
-      sourcePosition: Position.Right,
-      targetPosition: Position.Left,
-    }
-  setNodes((ns: Node<NodeData>[]) => [...ns, n])
-    setSelection(n)
-  }, [nodes.length])
-=======
   const addNode = useCallback(
     (kind: NodeKind) => {
       const id = `n${idRef.current++}`
@@ -335,7 +305,7 @@
         id,
         type: 'default',
         position: { x: 140 + nodes.length * 50, y: 100 + nodes.length * 20 },
-        data: { kind, title, status: 'idle', config: {} },
+        data: { kind, title, status: 'idle', statusText: '', config: {} },
         sourcePosition: Position.Right,
         targetPosition: Position.Left,
       }
@@ -356,8 +326,8 @@
             if (downstream.includes(n.id) && n.data.kind === 'pathfinding') {
               const cfg = {
                 ...n.data.config,
-                [INHERIT_TARGETS_FROM_KEY]: src.id,
-                [TARGETS_JSON_KEY]: 'target_discovery.json',
+                inheritTargetsFrom: src.id,
+                targetsJson: 'target_discovery.json',
               }
               const status = n.data.status === 'idle' ? 'configured' : n.data.status
               return { ...n, data: { ...n.data, config: cfg, status } }
@@ -370,8 +340,8 @@
             if (downstream.includes(n.id) && n.data.kind === 'feature-engineering') {
               const cfg = {
                 ...n.data.config,
-                [INHERIT_RELATIONSHIPS_FROM]: src.id,
-                [RELATIONSHIPS_JSON]: 'relationships.json',
+                inheritRelationshipsFrom: src.id,
+                relationshipsJson: 'relationships.json',
               }
               const status = n.data.status === 'idle' ? 'configured' : n.data.status
               return { ...n, data: { ...n.data, config: cfg, status } }
@@ -393,7 +363,23 @@
       // mark running
       setNodes(ns =>
         ns.map(n =>
-          n.id === id ? { ...n, data: { ...n.data, status: 'running' as NodeStatus } } : n
+          n.id === id
+            ? {
+                ...n,
+                data: {
+                  ...n.data,
+                  status: 'running' as NodeStatus,
+                  statusText:
+                    data.kind === 'target-discovery'
+                      ? 'Running target discovery...'
+                      : data.kind === 'pathfinding'
+                      ? 'Exploring relationships...'
+                      : data.kind === 'feature-engineering'
+                      ? 'Brewing features...'
+                      : 'Working...',
+                },
+              }
+            : n
         )
       )
 
@@ -417,74 +403,52 @@
           // Placeholder for other node kinds until real endpoints exist
           await new Promise(res => setTimeout(res, 300))
         }
->>>>>>> 8b2013c4
-
-        // mark complete
+
+        // mark complete and write a friendly status line
         setNodes(ns =>
           ns.map(n =>
-            n.id === id ? { ...n, data: { ...n.data, status: 'complete' as NodeStatus } } : n
-          )
-        )
-
-        // propagate outputs to downstream nodes when relevant
-        if (data.kind === 'target-discovery' || data.kind === 'pathfinding') {
-          propagateArtifacts(node)
-        }
-<<<<<<< HEAD
-        setNodes((ns: Node<NodeData>[]) =>
-          ns.map((n: Node<NodeData>) =>
-            n.id === selection.id
-              ? {
-                  ...n,
-                  data: {
-                    ...n.data,
-                    status: 'running' as NodeStatus,
-                    statusText: 'Running target discovery...',
-                  },
-                }
-              : n,
-          ),
-        )
-        await jpost('/runs', payload)
-        setNodes((ns: Node<NodeData>[]) =>
-          ns.map((n: Node<NodeData>) =>
-            n.id === selection.id
+            n.id === id
               ? {
                   ...n,
                   data: {
                     ...n.data,
                     status: 'complete' as NodeStatus,
-                    statusText: '✅ Found 23 relationships, Sharpe: 0.891',
+                    statusText:
+                      data.kind === 'target-discovery'
+                        ? '✅ Targets discovered'
+                        : data.kind === 'pathfinding'
+                        ? '✅ Relationships mapped'
+                        : data.kind === 'feature-engineering'
+                        ? '✅ Features generated'
+                        : '✅ Done',
                   },
                 }
-              : n,
-          ),
+              : n
+          )
         )
-      }catch{
-        setNodes((ns: Node<NodeData>[]) =>
-          ns.map((n: Node<NodeData>) =>
-            n.id === selection.id
+
+        // propagate outputs to downstream nodes when relevant
+        if (data.kind === 'target-discovery' || data.kind === 'pathfinding') {
+          propagateArtifacts(node)
+        }
+      } catch (e: any) {
+        const msg =
+          e && typeof e === 'object' && 'message' in e ? String(e.message) : 'Unknown error'
+        setNodes(ns =>
+          ns.map(n =>
+            n.id === id
               ? {
                   ...n,
                   data: {
                     ...n.data,
                     status: 'failed' as NodeStatus,
-                    statusText: '❌ Out of memory at era 156 (helpful error message)',
+                    statusText: `❌ ${msg}`,
                   },
                 }
-              : n,
-          ),
-        )
-        await jpost('/runs', payload)
-=======
-      } catch (e) {
-        setNodes(ns =>
-          ns.map(n =>
-            n.id === id ? { ...n, data: { ...n.data, status: 'failed' as NodeStatus } } : n
+              : n
           )
         )
         throw e
->>>>>>> 8b2013c4
       }
     },
     [setNodes, propagateArtifacts]
